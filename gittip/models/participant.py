"""*Participant* is the name Gittip gives to people and groups that are known
to Gittip. We've got a ``participants`` table in the database, and a
:py:class:`Participant` class that we define here. We distinguish several kinds
of participant, based on certain properties.

 - *Stub* participants
 - *Organizations* are plural participants
 - *Teams* are plural participants with members

"""
from __future__ import print_function, unicode_literals

import datetime
import uuid
from decimal import Decimal

import gittip
import pytz
from aspen import Response
from aspen.utils import typecheck
from psycopg2 import IntegrityError
from postgres.orm import Model
from gittip.exceptions import (
    UsernameIsEmpty,
    UsernameTooLong,
    UsernameContainsInvalidCharacters,
    UsernameIsRestricted,
    UsernameAlreadyTaken,
    NoSelfTipping,
    BadAmount,
)

from gittip.models._mixin_elsewhere import MixinElsewhere
from gittip.models._mixin_team import MixinTeam
from gittip.utils import canonicalize
from gittip.utils.username import reserve_a_random_username, ProblemChangingUsername


ASCII_ALLOWED_IN_USERNAME = set("0123456789"
                                "abcdefghijklmnopqrstuvwxyz"
                                "ABCDEFGHIJKLMNOPQRSTUVWXYZ"
                                ".,-_:@ ")
# We use | in Sentry logging, so don't make that allowable. :-)

NANSWERS_THRESHOLD = 0  # configured in wireup.py


class Participant(Model, MixinElsewhere, MixinTeam):
    """Represent a Gittip participant.
    """

    typname = 'participants'

    def __eq__(self, other):
        if not isinstance(other, Participant):
            return False
        return self.username == other.username

    def __ne__(self, other):
        if not isinstance(other, Participant):
            return False
        return self.username != other.username


    # Constructors
    # ============

    @classmethod
    def with_random_username(cls):
        """Return a new participant with a random username.
        """
        with cls.db.get_cursor() as cursor:
            username = reserve_a_random_username(cursor)
        return cls.from_username(username)

    @classmethod
    def from_id(cls, id):
        """Return an existing participant based on id.
        """
        return cls._from_thing("id", id)

    @classmethod
    def from_username(cls, username):
        """Return an existing participant based on username.
        """
        return cls._from_thing("username_lower", username.lower())

    @classmethod
    def from_session_token(cls, token):
        """Return an existing participant based on session token.
        """
        return cls._from_thing("session_token", token)

    @classmethod
    def from_api_key(cls, api_key):
        """Return an existing participant based on API key.
        """
        return cls._from_thing("api_key", api_key)

    @classmethod
    def _from_thing(cls, thing, value):
        assert thing in ("id", "username_lower", "session_token", "api_key")
        return cls.db.one("""

            SELECT participants.*::participants
              FROM participants
             WHERE {}=%s

        """.format(thing), (value,))


    # Session Management
    # ==================

    def start_new_session(self):
        """Set ``session_token`` in the database to a new uuid.

        :database: One UPDATE, one row

        """
        self._update_session_token(uuid.uuid4().hex)

    def end_session(self):
        """Set ``session_token`` in the database to ``NULL``.

        :database: One UPDATE, one row

        """
        self._update_session_token(None)

    def _update_session_token(self, new_token):
        self.db.run( "UPDATE participants SET session_token=%s "
                     "WHERE id=%s AND is_suspicious IS NOT true"
                   , (new_token, self.id,)
                    )
        self.set_attributes(session_token=new_token)

    def set_session_expires(self, expires):
        """Set session_expires in the database.

        :param float expires: A UNIX timestamp, which XXX we assume is UTC?
        :database: One UPDATE, one row

        """
        session_expires = datetime.datetime.fromtimestamp(expires) \
                                                      .replace(tzinfo=pytz.utc)
        self.db.run( "UPDATE participants SET session_expires=%s "
                     "WHERE id=%s AND is_suspicious IS NOT true"
                   , (session_expires, self.id,)
                    )
        self.set_attributes(session_expires=session_expires)


    # Number
    # ======

    @property
    def IS_SINGULAR(self):
        return self.number == 'singular'

    @property
    def IS_PLURAL(self):
        return self.number == 'plural'

    def update_number(self, number):
        assert number in ('singular', 'plural')
        self.db.run( "UPDATE participants SET number=%s WHERE id=%s"
                   , (number, self.id)
                    )
        self.set_attributes(number=number)


    # API Key
    # =======

    def recreate_api_key(self):
        api_key = str(uuid.uuid4())
        SQL = "UPDATE participants SET api_key=%s WHERE username=%s"
        self.db.run(SQL, (api_key, self.username))
        return api_key


    # Claiming
    # ========
    # An unclaimed Participant is a stub that's created when someone pledges to
    # give to an AccountElsewhere that's not been connected on Gittip yet.

    def resolve_unclaimed(self):
        """Given a username, return an URL path.
        """
        rec = self.db.one( "SELECT platform, user_info "
                             "FROM elsewhere "
                             "WHERE participant = %s"
                           , (self.username,)
                            )
        if rec is None:
            out = None
        elif rec.platform == 'bitbucket':
            out = '/on/bitbucket/%s/' % rec.user_info['username']
        elif rec.platform == 'github':
            out = '/on/github/%s/' % rec.user_info['login']
        else:
            assert rec.platform == 'twitter'
            out = '/on/twitter/%s/' % rec.user_info['screen_name']
        return out

    def set_as_claimed(self):
        claimed_time = self.db.one("""\

            UPDATE participants
               SET claimed_time=CURRENT_TIMESTAMP
             WHERE username=%s
               AND claimed_time IS NULL
         RETURNING claimed_time

        """, (self.username,))
        self.set_attributes(claimed_time=claimed_time)



    # Random Junk
    # ===========

    def get_teams(self):
        """Return a list of teams this user is a member of.
        """
        return self.db.all("""

            SELECT team AS name
                 , ( SELECT count(*)
                       FROM current_memberships
                      WHERE team=x.team
                    ) AS nmembers
              FROM current_memberships x
             WHERE member=%s;

        """, (self.username,))

    @property
    def accepts_tips(self):
        return (self.goal is None) or (self.goal >= 0)


    def insert_into_communities(self, is_member, name, slug):
        username = self.username
        self.db.run("""

            INSERT INTO communities
                        (ctime, name, slug, participant, is_member)
                 VALUES ( COALESCE (( SELECT ctime
                                        FROM communities
                                       WHERE (participant=%s AND slug=%s)
                                       LIMIT 1
                                      ), CURRENT_TIMESTAMP)
                        , %s, %s, %s, %s
                         )
              RETURNING ( SELECT count(*) = 0
                            FROM communities
                           WHERE participant=%s
                         )
                     AS first_time_community

        """, (username, slug, name, slug, username, is_member, username))


    def change_username(self, suggested):
        """Raise Response or return None.

        Usernames are limited to alphanumeric characters, plus ".,-_:@ ",
        and can only be 32 characters long.

        """
        # TODO: reconsider allowing unicode usernames
        typecheck(suggested, unicode)
        suggested = suggested.strip()

        if not suggested:
            raise UsernameIsEmpty(suggested)

        if len(suggested) > 32:
            raise UsernameTooLong(suggested)

        if set(suggested) - ASCII_ALLOWED_IN_USERNAME:
            raise UsernameContainsInvalidCharacters(suggested)

        lowercased = suggested.lower()

        if lowercased in gittip.RESTRICTED_USERNAMES:
            raise UsernameIsRestricted(suggested)

        if suggested != self.username:
            try:
                # Will raise IntegrityError if the desired username is taken.
                actual = self.db.one( "UPDATE participants "
                                        "SET username=%s, username_lower=%s "
                                        "WHERE username=%s "
                                        "RETURNING username, username_lower"
                                      , (suggested, lowercased, self.username)
                                      , back_as=tuple
                                       )
            except IntegrityError:
                raise UsernameAlreadyTaken(suggested)

            assert (suggested, lowercased) == actual # sanity check
            self.set_attributes(username=suggested, username_lower=lowercased)

        return suggested


    def update_goal(self, goal):
        typecheck(goal, (Decimal, None))
        self.db.run( "UPDATE participants SET goal=%s WHERE username=%s"
                   , (goal, self.username)
                    )
        self.set_attributes(goal=goal)


    def set_tip_to(self, tippee, amount):
        """Given participant id and amount as str, return a tuple.

        We INSERT instead of UPDATE, so that we have history to explore. The
        COALESCE function returns the first of its arguments that is not NULL.
        The effect here is to stamp all tips with the timestamp of the first
        tip from this user to that. I believe this is used to determine the
        order of transfers during payday.

        The tuple returned is the amount as a Decimal and a boolean indicating
        whether this is the first time this tipper has tipped (we want to track
        that as part of our conversion funnel).

        """

        if self.username == tippee:
            raise NoSelfTipping

        amount = Decimal(amount)  # May raise InvalidOperation
        if (amount < gittip.MIN_TIP) or (amount > gittip.MAX_TIP):
            raise BadAmount

        NEW_TIP = """\

            INSERT INTO tips
                        (ctime, tipper, tippee, amount)
                 VALUES ( COALESCE (( SELECT ctime
                                        FROM tips
                                       WHERE (tipper=%s AND tippee=%s)
                                       LIMIT 1
                                      ), CURRENT_TIMESTAMP)
                        , %s, %s, %s
                         )
              RETURNING ( SELECT count(*) = 0 FROM tips WHERE tipper=%s )
                     AS first_time_tipper

        """
        args = (self.username, tippee, self.username, tippee, amount, \
                                                                 self.username)
        first_time_tipper = self.db.one(NEW_TIP, args)
        return amount, first_time_tipper


    def get_tip_to(self, tippee):
        """Given two user ids, return a Decimal.
        """
        return self.db.one("""\

            SELECT amount
              FROM tips
             WHERE tipper=%s
               AND tippee=%s
          ORDER BY mtime DESC
             LIMIT 1

        """, (self.username, tippee), default=Decimal('0.00'))


    def get_dollars_receiving(self):
        """Return a Decimal.
        """
        return self.db.one("""\

            SELECT sum(amount)
              FROM ( SELECT DISTINCT ON (tipper)
                            amount
                          , tipper
                       FROM tips
                       JOIN participants p ON p.username = tipper
                      WHERE tippee=%s
                        AND last_bill_result = ''
                        AND is_suspicious IS NOT true
                   ORDER BY tipper
                          , mtime DESC
                    ) AS foo

        """, (self.username,), default=Decimal('0.00'))


    def get_dollars_giving(self):
        """Return a Decimal.
        """
        return self.db.one("""\

            SELECT sum(amount)
              FROM ( SELECT DISTINCT ON (tippee)
                            amount
                          , tippee
                       FROM tips
                       JOIN participants p ON p.username = tippee
                      WHERE tipper=%s
                        AND is_suspicious IS NOT true
                        AND claimed_time IS NOT NULL
                   ORDER BY tippee
                          , mtime DESC
                    ) AS foo

        """, (self.username,), default=Decimal('0.00'))


    def get_number_of_backers(self):
        """Given a unicode, return an int.
        """
        return self.db.one("""\

            SELECT count(amount)
              FROM ( SELECT DISTINCT ON (tipper)
                            amount
                          , tipper
                       FROM tips
                       JOIN participants p ON p.username = tipper
                      WHERE tippee=%s
                        AND last_bill_result = ''
                        AND is_suspicious IS NOT true
                   ORDER BY tipper
                          , mtime DESC
                    ) AS foo
             WHERE amount > 0

        """, (self.username,), default=0)


    def get_tip_distribution(self):
        """
            Returns a data structure in the form of::

                [
                    [TIPAMOUNT1, TIPAMOUNT2...TIPAMOUNTN],
                    total_number_patrons_giving_to_me,
                    total_amount_received
                ]

            where each TIPAMOUNTN is in the form::

                [
                    amount,
                    number_of_tippers_for_this_amount,
                    total_amount_given_at_this_amount,
                    proportion_of_tips_at_this_amount,
                    proportion_of_total_amount_at_this_amount
                ]

        """
        SQL = """

            SELECT amount
                 , count(amount) AS ncontributing
              FROM ( SELECT DISTINCT ON (tipper)
                            amount
                          , tipper
                       FROM tips
                       JOIN participants p ON p.username = tipper
                      WHERE tippee=%s
                        AND last_bill_result = ''
                        AND is_suspicious IS NOT true
                   ORDER BY tipper
                          , mtime DESC
                    ) AS foo
             WHERE amount > 0
          GROUP BY amount
          ORDER BY amount

        """

        tip_amounts = []

        npatrons = 0.0  # float to trigger float division
        contributed = Decimal('0.00')
        for rec in self.db.all(SQL, (self.username,)):
            tip_amounts.append([ rec.amount
                               , rec.ncontributing
                               , rec.amount * rec.ncontributing
                                ])
            contributed += tip_amounts[-1][2]
            npatrons += rec.ncontributing

        for row in tip_amounts:
            row.append((row[1] / npatrons) if npatrons > 0 else 0)
            row.append((row[2] / contributed) if contributed > 0 else 0)

        return tip_amounts, npatrons, contributed


    def get_giving_for_profile(self):
        """Given a participant id and a date, return a list and a Decimal.

        This function is used to populate a participant's page for their own
        viewing pleasure.

        """

        TIPS = """\

            SELECT * FROM (
                SELECT DISTINCT ON (tippee)
                       amount
                     , tippee
                     , t.ctime
                     , p.claimed_time
                     , p.username_lower
                  FROM tips t
                  JOIN participants p ON p.username = t.tippee
                 WHERE tipper = %s
                   AND p.is_suspicious IS NOT true
                   AND p.claimed_time IS NOT NULL
              ORDER BY tippee
                     , t.mtime DESC
            ) AS foo
            ORDER BY amount DESC
                   , username_lower

        """
        tips = self.db.all(TIPS, (self.username,))

        UNCLAIMED_TIPS = """\

            SELECT * FROM (
                SELECT DISTINCT ON (tippee)
                       amount
                     , tippee
                     , t.ctime
                     , p.claimed_time
                     , e.platform
                     , e.user_info
                  FROM tips t
                  JOIN participants p ON p.username = t.tippee
                  JOIN elsewhere e ON e.participant = t.tippee
                 WHERE tipper = %s
                   AND p.is_suspicious IS NOT true
                   AND p.claimed_time IS NULL
              ORDER BY tippee
                     , t.mtime DESC
            ) AS foo
            ORDER BY amount DESC
                   , lower(user_info->'screen_name')
                   , lower(user_info->'username')
                   , lower(user_info->'login')

        """
        unclaimed_tips = self.db.all(UNCLAIMED_TIPS, (self.username,))


        # Compute the total.
        # ==================
        # For payday we only want to process payments to tippees who have
        # themselves opted into Gittip. For the tipper's profile page we want
        # to show the total amount they've pledged (so they're not surprised
        # when someone *does* start accepting tips and all of a sudden they're
        # hit with bigger charges.

        total = sum([t.amount for t in tips])
        if not total:
            # If tips is an empty list, total is int 0. We want a Decimal.
            total = Decimal('0.00')

        unclaimed_total = sum([t.amount for t in unclaimed_tips])
        if not unclaimed_total:
            unclaimed_total = Decimal('0.00')

        return tips, total, unclaimed_tips, unclaimed_total


    def get_tips_and_total(self, for_payday=False):
        """Given a participant id and a date, return a list and a Decimal.

        This function is used by the payday function. If for_payday is not
        False it must be a date object. Originally we also used this function
        to populate the profile page, but our requirements there changed while,
        oddly, our requirements in payday *also* changed to match the old
        requirements of the profile page. So this function keeps the for_payday
        parameter after all.

        """

        if for_payday:

            # For payday we want the oldest relationship to be paid first.
            order_by = "ctime ASC"


            # This is where it gets crash-proof.
            # ==================================
            # We need to account for the fact that we may have crashed during
            # Payday and we're re-running that function. We only want to select
            # tips that existed before Payday started, but haven't been
            # processed as part of this Payday yet.
            #
            # It's a bug if the paydays subselect returns > 1 rows.
            #
            # XXX If we crash during Payday and we rerun it after a timezone
            # change, will we get burned? How?

            ts_filter = """\

                   AND mtime < %s
                   AND ( SELECT id
                           FROM transfers
                          WHERE tipper=t.tipper
                            AND tippee=t.tippee
                            AND timestamp >= %s
                        ) IS NULL

            """
            args = (self.username, for_payday, for_payday)
        else:
            order_by = "amount DESC"
            ts_filter = ""
            args = (self.username,)

        TIPS = """\

            SELECT * FROM (
                SELECT DISTINCT ON (tippee)
                       amount
                     , tippee
                     , t.ctime
                     , p.claimed_time
                  FROM tips t
                  JOIN participants p ON p.username = t.tippee
                 WHERE tipper = %%s
                   AND p.is_suspicious IS NOT true
                   %s
              ORDER BY tippee
                     , t.mtime DESC
            ) AS foo
            ORDER BY %s
                   , tippee

        """ % (ts_filter, order_by)  # XXX, No injections here, right?!
        tips = self.db.all(TIPS, args, back_as=dict)


        # Compute the total.
        # ==================
        # For payday we only want to process payments to tippees who have
        # themselves opted into Gittip. For the tipper's profile page we want
        # to show the total amount they've pledged (so they're not surprised
        # when someone *does* start accepting tips and all of a sudden they're
        # hit with bigger charges.

        if for_payday:
            to_total = [t for t in tips if t['claimed_time'] is not None]
        else:
            to_total = tips
        total = sum([t['amount'] for t in to_total])

        if not total:
            # If to_total is an empty list, total is int 0. We want a Decimal.
            total = Decimal('0.00')

        return tips, total


    def get_og_title(self):
        out = self.username
        receiving = self.get_dollars_receiving()
        giving = self.get_dollars_giving()
        if (giving > receiving) and not self.anonymous:
            out += " gives $%.2f/wk" % giving
        elif receiving > 0:
            out += " receives $%.2f/wk" % receiving
        else:
            out += " is"
        return out + " on Gittip"


    def get_age_in_seconds(self):
        out = -1
        if self.claimed_time is not None:
            now = datetime.datetime.now(self.claimed_time.tzinfo)
            out = (now - self.claimed_time).total_seconds()
        return out


<<<<<<< HEAD
# Exceptions
# ==========

class UsernameIsEmpty(ProblemChangingUsername):
    msg = "You need to provide a username!"

class UsernameTooLong(ProblemChangingUsername):
    msg = "The username '{}' is too long."

# Not passing the potentially unicode characters back because of:
# https://github.com/gittip/aspen-python/issues/177
class UsernameContainsInvalidCharacters(ProblemChangingUsername):
    msg = "That username contains invalid characters."

class UsernameIsRestricted(ProblemChangingUsername):
    msg = "The username '{}' is restricted."

class UsernameAlreadyTaken(ProblemChangingUsername):
    msg = "The username '{}' is already taken."

class TooGreedy(Exception): pass
class NoSelfTipping(Exception): pass
class BadAmount(Exception): pass
=======
# Username Helpers
# ================

def gen_random_usernames():
    """Yield up to 100 random 12-hex-digit unicodes.

    We raise :py:exc:`StopIteration` after 100 usernames as a safety
    precaution.

    """
    seatbelt = 0
    while 1:
        yield hex(int(random.random() * 16**12))[2:].zfill(12).decode('ASCII')
        seatbelt += 1
        if seatbelt > 100:
            raise StopIteration


def reserve_a_random_username(txn):
    """Reserve a random username.

    :param txn: a :py:class:`psycopg2.cursor` managed as a :py:mod:`postgres`
        transaction
    :database: one ``INSERT`` on average
    :returns: a 12-hex-digit unicode
    :raises: :py:class:`StopIteration` if no acceptable username is found
        within 100 attempts

    The returned value is guaranteed to have been reserved in the database.

    """
    for username in gen_random_usernames():
        try:
            txn.execute( "INSERT INTO participants (username, username_lower) "
                         "VALUES (%s, %s)"
                       , (username, username.lower())
                        )
        except IntegrityError:  # Collision, try again with another value.
            pass
        else:
            break

    return username
>>>>>>> b16c8c07


def typecast(request):
    """Given a Request, raise Response or return Participant.

    If user is not None then we'll restrict access to owners and admins.

    """

    # XXX We can't use this yet because we don't have an inbound Aspen hook
    # that fires after the first page of the simplate is exec'd.

    path = request.line.uri.path
    if 'username' not in path:
        return

    slug = path['username']

    participant = request.website.db.one( """
        SELECT participants.*::participants
        FROM participants
        WHERE username_lower=%s
    """, (slug.lower()))

    if participant is None:
        raise Response(404)

    canonicalize(request.line.uri.path.raw, '/', participant.username, slug)

    if participant.claimed_time is None:

        # This is a stub participant record for someone on another platform
        # who hasn't actually registered with Gittip yet. Let's bounce the
        # viewer over to the appropriate platform page.

        to = participant.resolve_unclaimed()
        if to is None:
            raise Response(404)
        request.redirect(to)

    path['participant'] = participant<|MERGE_RESOLUTION|>--- conflicted
+++ resolved
@@ -689,77 +689,6 @@
         return out
 
 
-<<<<<<< HEAD
-# Exceptions
-# ==========
-
-class UsernameIsEmpty(ProblemChangingUsername):
-    msg = "You need to provide a username!"
-
-class UsernameTooLong(ProblemChangingUsername):
-    msg = "The username '{}' is too long."
-
-# Not passing the potentially unicode characters back because of:
-# https://github.com/gittip/aspen-python/issues/177
-class UsernameContainsInvalidCharacters(ProblemChangingUsername):
-    msg = "That username contains invalid characters."
-
-class UsernameIsRestricted(ProblemChangingUsername):
-    msg = "The username '{}' is restricted."
-
-class UsernameAlreadyTaken(ProblemChangingUsername):
-    msg = "The username '{}' is already taken."
-
-class TooGreedy(Exception): pass
-class NoSelfTipping(Exception): pass
-class BadAmount(Exception): pass
-=======
-# Username Helpers
-# ================
-
-def gen_random_usernames():
-    """Yield up to 100 random 12-hex-digit unicodes.
-
-    We raise :py:exc:`StopIteration` after 100 usernames as a safety
-    precaution.
-
-    """
-    seatbelt = 0
-    while 1:
-        yield hex(int(random.random() * 16**12))[2:].zfill(12).decode('ASCII')
-        seatbelt += 1
-        if seatbelt > 100:
-            raise StopIteration
-
-
-def reserve_a_random_username(txn):
-    """Reserve a random username.
-
-    :param txn: a :py:class:`psycopg2.cursor` managed as a :py:mod:`postgres`
-        transaction
-    :database: one ``INSERT`` on average
-    :returns: a 12-hex-digit unicode
-    :raises: :py:class:`StopIteration` if no acceptable username is found
-        within 100 attempts
-
-    The returned value is guaranteed to have been reserved in the database.
-
-    """
-    for username in gen_random_usernames():
-        try:
-            txn.execute( "INSERT INTO participants (username, username_lower) "
-                         "VALUES (%s, %s)"
-                       , (username, username.lower())
-                        )
-        except IntegrityError:  # Collision, try again with another value.
-            pass
-        else:
-            break
-
-    return username
->>>>>>> b16c8c07
-
-
 def typecast(request):
     """Given a Request, raise Response or return Participant.
 
