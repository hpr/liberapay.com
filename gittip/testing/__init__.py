"""Helpers for testing Gittip.
"""
from __future__ import absolute_import, division, print_function, unicode_literals

import datetime
import unittest
from decimal import Decimal
from os.path import join, dirname, realpath

import pytz
from aspen import resources
from aspen.testing.client import Client
from gittip.billing.payday import Payday
from gittip.models.participant import Participant
from gittip.security.user import User
from gittip import wireup
from psycopg2 import IntegrityError, InternalError


TOP = realpath(join(dirname(dirname(__file__)), '..'))
SCHEMA = open(join(TOP, "schema.sql")).read()
WWW_ROOT = str(realpath(join(TOP, 'www')))
PROJECT_ROOT = str(TOP)


DUMMY_GITHUB_JSON = u'{"html_url":"https://github.com/whit537","type":"User",'\
'"public_repos":25,"blog":"http://whit537.org/","gravatar_id":"fb054b407a6461'\
'e417ee6b6ae084da37","public_gists":29,"following":15,"updated_at":"2013-01-1'\
'4T13:43:23Z","company":"Gittip","events_url":"https://api.github.com/users/w'\
'hit537/events{/privacy}","repos_url":"https://api.github.com/users/whit537/r'\
'epos","gists_url":"https://api.github.com/users/whit537/gists{/gist_id}","em'\
'ail":"chad@zetaweb.com","organizations_url":"https://api.github.com/users/wh'\
'it537/orgs","hireable":false,"received_events_url":"https://api.github.com/u'\
'sers/whit537/received_events","starred_url":"https://api.github.com/users/wh'\
'it537/starred{/owner}{/repo}","login":"whit537","created_at":"2009-10-03T02:'\
'47:57Z","bio":"","url":"https://api.github.com/users/whit537","avatar_url":"'\
'https://secure.gravatar.com/avatar/fb054b407a6461e417ee6b6ae084da37?d=https:'\
'//a248.e.akamai.net/assets.github.com%2Fimages%2Fgravatars%2Fgravatar-user-4'\
'20.png","followers":90,"name":"Chad Whitacre","followers_url":"https://api.g'\
'ithub.com/users/whit537/followers","following_url":"https://api.github.com/u'\
'sers/whit537/following","id":134455,"location":"Pittsburgh, PA","subscriptio'\
'ns_url":"https://api.github.com/users/whit537/subscriptions"}'
# JSON data as returned from github for whit537 ;)

GITHUB_USER_UNREGISTERED_LGTEST = u'{"public_repos":0,"html_url":"https://git'\
'hub.com/lgtest","type":"User","repos_url":"https://api.github.com/users/lgte'\
'st/repos","gravatar_id":"d41d8cd98f00b204e9800998ecf8427e","following":0,"pu'\
'blic_gists":0,"updated_at":"2013-01-04T17:24:57Z","received_events_url":"htt'\
'ps://api.github.com/users/lgtest/received_events","gists_url":"https://api.g'\
'ithub.com/users/lgtest/gists{/gist_id}","events_url":"https://api.github.com'\
'/users/lgtest/events{/privacy}","organizations_url":"https://api.github.com/'\
'users/lgtest/orgs","avatar_url":"https://secure.gravatar.com/avatar/d41d8cd9'\
'8f00b204e9800998ecf8427e?d=https://a248.e.akamai.net/assets.github.com%2Fima'\
'ges%2Fgravatars%2Fgravatar-user-420.png","login":"lgtest","created_at":"2012'\
'-05-24T20:09:07Z","starred_url":"https://api.github.com/users/lgtest/starred'\
'{/owner}{/repo}","url":"https://api.github.com/users/lgtest","followers":0,"'\
'followers_url":"https://api.github.com/users/lgtest/followers","following_ur'\
'l":"https://api.github.com/users/lgtest/following","id":1775515,"subscriptio'\
'ns_url":"https://api.github.com/users/lgtest/subscriptions"}'
# JSON data as returned from github for unregistered user ``lgtest``

DUMMY_BOUNTYSOURCE_JSON = u'{"slug": "6-corytheboyd","updated_at": "2013-05-2'\
'4T01:45:20Z","last_name": "Boyd","id": 6,"last_seen_at": "2013-05-24T01:45:2'\
'0Z","email": "corytheboyd@gmail.com","fundraisers": [],"frontend_path": "#us'\
'ers/6-corytheboyd","display_name": "corytheboyd","frontend_url": "https://ww'\
'w.bountysource.com/#users/6-corytheboyd","created_at": "2012-09-14T03:28:07Z'\
'","first_name": "Cory","bounties": [],"image_url": "https://secure.gravatar.'\
'com/avatar/bdeaea505d059ccf23d8de5714ae7f73?d=https://a248.e.akamai.net/asse'\
'ts.github.com%2Fimages%2Fgravatars%2Fgravatar-user-420.png"}'
# JSON data as returned from bountysource for corytheboyd! hello, whit537 ;)


class ClientWithAuth(Client):

    def __init__(self, *a, **kw):
        Client.__init__(self, *a, **kw)
        Client.website = Client.hydrate_website(self)

    def build_wsgi_environ(self, *a, **kw):
        """Extend base class to support authenticating as a certain user.
        """

        # csrf - for both anon and authenticated
        self.cookie[b'csrf_token'] = b'sotokeny'
        kw[b'HTTP_X-CSRF-TOKEN'] = b'sotokeny'

        # user authentication
        auth_as = kw.pop('auth_as', None)
        if auth_as is None:
            if b'session' in self.cookie:
                del self.cookie[b'session']
        else:
            user = User.from_username(auth_as)
            user.sign_in()
            self.cookie[b'session'] = user.participant.session_token

        return Client.build_wsgi_environ(self, *a, **kw)


class Harness(unittest.TestCase):

    @classmethod
    def setUpClass(cls):
<<<<<<< HEAD
        cls.db = test_website.db
        cls._tablenames = cls.db.all("SELECT tablename FROM pg_tables "
                                     "WHERE schemaname='public'")
        cls.clear_tables(cls.db, cls._tablenames[:])
        cls.seq = 0
=======
        cls.client = ClientWithAuth(www_root=WWW_ROOT, project_root=PROJECT_ROOT)
        cls.db = cls.client.website.db
        cls.tablenames = cls.db.all("SELECT tablename FROM pg_tables "
                                    "WHERE schemaname='public'")


    def setUp(self):
        self.clear_tables()

>>>>>>> 664ae517

    def tearDown(self):
        resources.__cache__ = {}  # Clear the simplate cache.
        self.clear_tables()


    def clear_tables(self):
        tablenames = self.tablenames[:]
        while tablenames:
            tablename = tablenames.pop()
            try:
                # I tried TRUNCATE but that was way slower for me.
                self.db.run("DELETE FROM %s CASCADE" % tablename)
            except (IntegrityError, InternalError):
                tablenames.insert(0, tablename)


    def show_table(self, table):
        print('\n{:=^80}'.format(table))
        data = self.db.all('select * from '+table, back_as='namedtuple')
        if len(data) == 0:
            return
        widths = list(len(k) for k in data[0]._fields)
        for row in data:
            for i, v in enumerate(row):
                widths[i] = max(widths[i], len(unicode(v)))
        for k, w in zip(data[0]._fields, widths):
            print("{0:{width}}".format(unicode(k), width=w), end=' | ')
        print()
        for row in data:
            for v, w in zip(row, widths):
                print("{0:{width}}".format(unicode(v), width=w), end=' | ')
            print()


    def make_participant(self, username, **kw):
        # At this point wireup.db() has been called, but not ...
        wireup.username_restrictions(self.client.website)

        participant = Participant.with_random_username()
        participant.change_username(username)

        if 'elsewhere' in kw or 'claimed_time' in kw:
            platform = kw.pop('elsewhere', 'github')
            user_info = dict(login=username)
            self.seq += 1
            self.db.run("INSERT INTO elsewhere (platform, user_id, participant, user_info) "
                        "VALUES (%s,%s,%s,%s)", (platform, self.seq, username, user_info))

        # brute force update for use in testing
        for k,v in kw.items():
            if k == 'claimed_time':
                if v == 'now':
                    v = datetime.datetime.now(pytz.utc)
            self.db.run("UPDATE participants SET {}=%s WHERE username=%s" \
                        .format(k), (v, participant.username))
        participant.set_attributes(**kw)

        return participant


    def make_payday(self, *transfers):

        with self.db.get_cursor() as cursor:
            last_end = datetime.datetime(year=2012, month=1, day=1)
            last_end = cursor.one("SELECT ts_end FROM paydays ORDER BY ts_end DESC LIMIT 1", default=last_end)
            ts_end = last_end + datetime.timedelta(days=7)
            ts_start = ts_end - datetime.timedelta(hours=1)
            transfer_volume = Decimal(0)
            active = set()
            for i, (f, t, amount) in enumerate(transfers):
                cursor.run("INSERT INTO transfers (timestamp, tipper, tippee, amount)"
                              "VALUES (%s, %s, %s, %s)",
                              (ts_start + datetime.timedelta(seconds=i), f, t, amount))
                transfer_volume += Decimal(amount)
                active.add(f)
                active.add(t)
            cursor.run("INSERT INTO paydays (ts_start, ts_end, nactive, transfer_volume) VALUES (%s, %s, %s, %s)",
                    (ts_start, ts_end, len(active), transfer_volume))


class GittipPaydayTest(Harness):

    def setUp(self):
        super(GittipPaydayTest, self).setUp()
        self.payday = Payday(self.db)<|MERGE_RESOLUTION|>--- conflicted
+++ resolved
@@ -101,23 +101,16 @@
 
     @classmethod
     def setUpClass(cls):
-<<<<<<< HEAD
-        cls.db = test_website.db
-        cls._tablenames = cls.db.all("SELECT tablename FROM pg_tables "
-                                     "WHERE schemaname='public'")
-        cls.clear_tables(cls.db, cls._tablenames[:])
-        cls.seq = 0
-=======
         cls.client = ClientWithAuth(www_root=WWW_ROOT, project_root=PROJECT_ROOT)
         cls.db = cls.client.website.db
         cls.tablenames = cls.db.all("SELECT tablename FROM pg_tables "
                                     "WHERE schemaname='public'")
+        cls.seq = 0
 
 
     def setUp(self):
         self.clear_tables()
 
->>>>>>> 664ae517
 
     def tearDown(self):
         resources.__cache__ = {}  # Clear the simplate cache.
