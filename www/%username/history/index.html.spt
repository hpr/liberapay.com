from gittip.utils import get_participant
from gittip.utils.history import iter_payday_events

[-----------------------------------------------------------------------------]

participant = get_participant(request, restrict=True)
events = iter_payday_events(website.db, participant)
hero = _("History")
title = "%s - %s" % (participant.username, hero)
locked = False
subpath = 'history/' if user.ADMIN else ''
admin_override = user.ADMIN and (participant != user.participant or 'override' in qs)

if participant == user.participant:
    JOINED = _("You joined {0}.", to_age(participant.claimed_time))
else:
    JOINED = _("{0} joined {1}.", participant.username, to_age(participant.claimed_time))

if participant == user.participant:
    BALANCE = _("Your balance is {0}.", format_currency(participant.balance, "USD"))
else:
    BALANCE = _("Their balance is {0}.", format_currency(participant.balance, "USD"))

[-----------------------------------------------------------------------------]
{% extends "templates/profile.html" %}
{% block page %}

<table id="history" class="centered">
    <tr><td colspan="7">
        <h2>{{ JOINED }}</h2>
    </td></tr>
    <tr><td colspan="7">
        <h2>{{ BALANCE }}</h2>
        {% if user.ADMIN %}
        <h2>Record an Exchange.</h2>
        <p style="text-align: left">
            <b>Amount</b> is a black number. Positive for payins ("Credits"),
            negative for payouts ("Bank").<br>
            <b>Fee</b> is always positive.<br>
            <b>Note</b> is required.
        </p>
        <form style="text-align: left;" action="record-an-exchange"
            method="POST">
            <input name="csrf_token" type="hidden" value="{{ csrf_token }}" />
            <input name="amount" placeholder="amount" />
            <input name="fee" placeholder="fee" />
            <br />
            <input name="note" placeholder="note" style="width: 230px" />
            <button type="submit">Submit</button>
        </form>
        {% endif %}
    </td></tr>
    {% for event in events %}
    {% if event['kind'] == 'day-open' %}
    <tr>
        <th colspan="7"><h2>
            {{ event['date'].strftime("%B %d, %Y").replace(' 0', ' ') }}
            {% if event['payday_number'] %}
                &mdash; Weekly Payday #{{ event['payday_number'] }}
            {% endif %}
        </h2></th>
    </tr>
    <tr class="head">
        <td colspan="3" class="outside">&larr; {{ _("Outside") }}</td>
        <td colspan="4" class="inside">{{ _("Inside Gittip") }} &rarr;</td>
    </tr>
    <tr class="head">
        <td class="bank">{{ _("Bank") }}</td>
        <td class="card">{{ _("Card") }}</td>
        <td class="fees">{{ _("Fees") }}</td>
        <td class="credits">{{ _("Credits") }}</td>
        <td class="debits">{{ _("Debits") }}</td>
        <td class="balance">{{ _("Balance") }}</td>
        <td class="notes">{{ _("Notes") }}</td>
    </tr>
    {% elif event['kind'] == 'credit' %}
    <tr>
        <td class="bank">{{ -event['amount'] }}</td>
        <td class="card"></td>
        <td class="fees">{{ event['fee'] }}</td>
        <td class="credits"></td>
        <td class="debits">{{ -event['amount'] + event['fee'] }}</td>
        <td class="balance">{{ event['balance'] }}</td>
        <td class="notes">
        {% if event['recorder'] == None %}
<<<<<<< HEAD
        <td class="notes">{{ _("Automatic Withdrawal").lower() }}</td>
=======
            automatic withdrawal
            {% if event['status'] %}&mdash; status: {{ event['status'] }}{% endif %}
            {% if event['note'] %}&mdash; error: &ldquo;{{ event['note']|e }}&rdquo;{% endif %}
>>>>>>> 5e4cbebb
        {% else %}
            &ldquo;{{ event['note']|e }}&rdquo;&mdash;<a
            href="/{{ event['recorder'] }}/">{{ event['recorder'] }}</a>
        {% endif %}
        </td>
    </tr>
    {% elif event['kind'] == 'charge' %}
    <tr>
        <td class="bank"></td>
        <td class="card">{{ event['amount'] + event['fee'] }}</td>
        <td class="fees">{{ event['fee'] }}</td>
        <td class="credits">{{ event['amount'] }}</td>
        <td class="debits"></td>
        <td class="balance">{{ event['balance'] }}</td>
        <td class="notes">
<<<<<<< HEAD
            {% if event['recorder'] == None %}
            {{ _("Automatic Charge").lower() }}
            {% else %}
            &ldquo;{{ event['note']|e }}&rdquo;&mdash;<a
            href="/{{ event['recorder'] }}/">{{ event['recorder'] }}</a>
            {% endif %}
            (<a href="../receipts/{{ event['id'] }}.html">{{ _("Receipt").lower() }}</a>)
=======
        {% if event['recorder'] == None %}
            automatic charge
        {% else %}
            &ldquo;{{ event['note']|e }}&rdquo;&mdash;<a
            href="/{{ event['recorder'] }}/">{{ event['recorder'] }}</a>
        {% endif %}
        {% if event['status'] in (None, 'suceeded') %}
            (<a href="../receipts/{{ event['id'] }}.html">receipt</a>)
        {% elif event['status'] in ('pending', 'failed') %}
            ({{ event['status'] }}{% if event['note'] %}: &ldquo;{{ event['note']|e }}&rdquo;{% endif %})
        {% endif %}
>>>>>>> 5e4cbebb
        </td>
    </tr>
    {% elif event['kind'] == 'transfer' %}
    <tr>
        <td class="bank"></td>
        <td class="card"></td>
        <td class="fees"></td>

        {% if event['tippee'] == participant.username %}
        <td class="credits">{{ event['amount'] }}</td>
        <td class="debits"></td>
        {% else %}
        <td class="credits"></td>
        <td class="debits">{{ event['amount'] }}</td>
        {% endif %}

        <td class="balance">{{ event['balance'] }}</td>

        <td class="notes">
        {% set context = event['context'] %}
        {% if event['tippee'] == participant.username %}
            {% if context in ('take', 'take-over') or admin_override %}
                {% if context == 'take-over' %}
                    balance from taken-over account
                {% else %}
                    {{ context }} from
                {% endif %}
                <a href="/{{ event['tipper'] }}/{{ subpath }}">{{ event['tipper'] }}</a>
            {% else %}
                anonymous tip
            {% endif %}
        {% else %}
            {% if context == 'take' %}
                take by
            {% else %}
                {{ context }} to
            {% endif %}
            <a href="/{{ event['tippee'] }}/{{ subpath }}">{{ event['tippee'] }}</a>
        {% endif %}
        </td>

    </tr>
    {% elif event['kind'] == 'day-close' %}
    <tr>
        <td class="bank"></td>
        <td class="card"></td>
        <td class="fees"></td>
        <td class="credits"></td>
        <td class="debits"></td>
        <td class="balance">{{ event['balance'] }}</td>
        <td class="notes"></td>
    </tr>
    {% endif %}
{% endfor %}
</table>

{% endblock %}<|MERGE_RESOLUTION|>--- conflicted
+++ resolved
@@ -83,13 +83,9 @@
         <td class="balance">{{ event['balance'] }}</td>
         <td class="notes">
         {% if event['recorder'] == None %}
-<<<<<<< HEAD
-        <td class="notes">{{ _("Automatic Withdrawal").lower() }}</td>
-=======
-            automatic withdrawal
+            {{ _("Automatic Withdrawal").lower() }}
             {% if event['status'] %}&mdash; status: {{ event['status'] }}{% endif %}
             {% if event['note'] %}&mdash; error: &ldquo;{{ event['note']|e }}&rdquo;{% endif %}
->>>>>>> 5e4cbebb
         {% else %}
             &ldquo;{{ event['note']|e }}&rdquo;&mdash;<a
             href="/{{ event['recorder'] }}/">{{ event['recorder'] }}</a>
@@ -105,27 +101,17 @@
         <td class="debits"></td>
         <td class="balance">{{ event['balance'] }}</td>
         <td class="notes">
-<<<<<<< HEAD
-            {% if event['recorder'] == None %}
+        {% if event['recorder'] == None %}
             {{ _("Automatic Charge").lower() }}
-            {% else %}
-            &ldquo;{{ event['note']|e }}&rdquo;&mdash;<a
-            href="/{{ event['recorder'] }}/">{{ event['recorder'] }}</a>
-            {% endif %}
-            (<a href="../receipts/{{ event['id'] }}.html">{{ _("Receipt").lower() }}</a>)
-=======
-        {% if event['recorder'] == None %}
-            automatic charge
         {% else %}
             &ldquo;{{ event['note']|e }}&rdquo;&mdash;<a
             href="/{{ event['recorder'] }}/">{{ event['recorder'] }}</a>
         {% endif %}
         {% if event['status'] in (None, 'suceeded') %}
-            (<a href="../receipts/{{ event['id'] }}.html">receipt</a>)
+            (<a href="../receipts/{{ event['id'] }}.html">{{ _("Receipt").lower() }}</a>)
         {% elif event['status'] in ('pending', 'failed') %}
             ({{ event['status'] }}{% if event['note'] %}: &ldquo;{{ event['note']|e }}&rdquo;{% endif %})
         {% endif %}
->>>>>>> 5e4cbebb
         </td>
     </tr>
     {% elif event['kind'] == 'transfer' %}
