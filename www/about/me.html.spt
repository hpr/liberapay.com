if not user.ANON:
    request.redirect('/%s/' % user.participant.username)
title = "Sign In"
[---]
{% extends "templates/base.html" %}
{% block box %}
    <div class="as-content">

    <p>Sign in using
<<<<<<< HEAD
    <a href="{{ website.platforms.get('twitter').oauth_url(u'opt-in', u'/about/me.html') }}">Twitter</a>, 
    <a href="{{ website.platforms.get('github').oauth_url(website, u'opt-in', u'/about/me.html') }}">GitHub</a>, 
    or
    <a href="{{ website.platforms.get('bitbucket').oauth_url(u'opt-in', u'/about/me.html') }}">Bitbucket</a>,
=======
    <a href="{{ twitter.oauth_url(website, unicode('opt-in'), unicode('/about/me.html')) }}">Twitter</a>, 
    <a href="{{ github.oauth_url(website, unicode('opt-in'), unicode('/about/me.html')) }}">GitHub</a>, 
    <a href="{{ bitbucket.oauth_url(website, unicode('opt-in'), unicode('/about/me.html')) }}">Bitbucket</a>,
    or
    <a href="{{ openstreetmap.oauth_url(website, unicode('opt-in'), unicode('/about/me.html')) }}">OpenStreetMap</a>
>>>>>>> a13474fc
    and this page will redirect you to your profile.</p>

    <p>Thanks! :-)</p>

    </div>
{% endblock %}<|MERGE_RESOLUTION|>--- conflicted
+++ resolved
@@ -7,18 +7,11 @@
     <div class="as-content">
 
     <p>Sign in using
-<<<<<<< HEAD
-    <a href="{{ website.platforms.get('twitter').oauth_url(u'opt-in', u'/about/me.html') }}">Twitter</a>, 
-    <a href="{{ website.platforms.get('github').oauth_url(website, u'opt-in', u'/about/me.html') }}">GitHub</a>, 
+    <a href="{{ website.platforms.twitter.oauth_url(u'opt-in', u'/about/me.html') }}">Twitter</a>,
+    <a href="{{ website.platforms.github.oauth_url(website, u'opt-in', u'/about/me.html') }}">GitHub</a>,
+    <a href="{{ website.platforms.bitbucket.oauth_url(u'opt-in', u'/about/me.html') }}">Bitbucket</a>,
     or
-    <a href="{{ website.platforms.get('bitbucket').oauth_url(u'opt-in', u'/about/me.html') }}">Bitbucket</a>,
-=======
-    <a href="{{ twitter.oauth_url(website, unicode('opt-in'), unicode('/about/me.html')) }}">Twitter</a>, 
-    <a href="{{ github.oauth_url(website, unicode('opt-in'), unicode('/about/me.html')) }}">GitHub</a>, 
-    <a href="{{ bitbucket.oauth_url(website, unicode('opt-in'), unicode('/about/me.html')) }}">Bitbucket</a>,
-    or
-    <a href="{{ openstreetmap.oauth_url(website, unicode('opt-in'), unicode('/about/me.html')) }}">OpenStreetMap</a>
->>>>>>> a13474fc
+    <a href="{{ website.platforms.openstreetmap.oauth_url(u'opt-in', u'/about/me.html') }}">OpenStreetMap</a>
     and this page will redirect you to your profile.</p>
 
     <p>Thanks! :-)</p>
