--- conflicted
+++ resolved
@@ -26,19 +26,13 @@
 
 other = Participant.from_username(account.participant)
 
-<<<<<<< HEAD
-user_github_account, user_twitter_account, user_bitbucket_account, \
-                                    user_bountysource_account, user_openstreetmap_account \
-                                                = user.participant.get_accounts_elsewhere()
-other_github_account, other_twitter_account, other_bitbucket_account, \
-   other_bountysource_account, other_openstreetmap_account = other.get_accounts_elsewhere()
-=======
 user_accounts = user.participant.get_accounts_elsewhere()
 
 user_github_account = user_accounts.github
 user_twitter_account = user_accounts.twitter
 user_bitbucket_account = user_accounts.bitbucket
 user_bountysource_account = user_accounts.bountysource
+user_openstreetmap_account = user_accounts.openstreetmap
 
 other_accounts = other.get_accounts_elsewhere()
 
@@ -46,7 +40,7 @@
 other_twitter_account = other_accounts.twitter
 other_bitbucket_account = other_accounts.bitbucket
 other_bountysource_account = other_accounts.bountysource
->>>>>>> d2d04e94
+other_openstreetmap_account = other_accounts.openstreetmap
 
 
 user_giving = user.participant.get_dollars_giving()
@@ -115,15 +109,11 @@
                     {% if user_bountysource_account != None %}
                         <img src="/assets/icons/bountysource.12.png" />
                         {{ user_bountysource_account.user_info['display_name'] }}<br />
-<<<<<<< HEAD
-                    {% end %}
-                    {% if user_openstreetmap_account is not None %}
+                    {% endif %}
+                    {% if user_openstreetmap_account != None %}
                         <img src="/assets/icons/openstreetmap.12.png" />
                         {{ user_openstreetmap_account.user_info['username'] }}<br />
-                    {% end %}
-=======
-                    {% endif %}
->>>>>>> d2d04e94
+                    {% endif %}
                 </div>
                 </div>
             </td>
@@ -164,19 +154,14 @@
                         <img src="/assets/icons/bountysource.12.png" />
                         {% if account.platform == 'bountysource' %}<span class="highlight">{% endif %}
                         {{ other_bountysource_account.user_info['display_name'] }}<br />
-<<<<<<< HEAD
-                        {% if account.platform == 'bountysource' %}</span>{% end %}
-                    {% end %}
-                    {% if other_openstreetmap_account is not None %}
+                        {% if account.platform == 'bountysource' %}</span>{% endif %}
+                    {% endif %}
+                    {% if other_openstreetmap_account != None %}
                         <img src="/assets/icons/openstreetmap.12.png" />
-                        {% if account.platform == 'openstreetmap' %}<span class="highlight">{% end %}
+                        {% if account.platform == 'openstreetmap' %}<span class="highlight">{% endif %}
                         {{ other_openstreetmap_account.user_info['username'] }}<br />
-                        {% if account.platform == 'openstreetmap' %}</span>{% end %}
-                    {% end %}
-=======
-                        {% if account.platform == 'bountysource' %}</span>{% endif %}
-                    {% endif %}
->>>>>>> d2d04e94
+                        {% if account.platform == 'openstreetmap' %}</span>{% endif %}
+                    {% endif %}
                 </div>
                 </div>
             </td>
@@ -212,17 +197,13 @@
                         <img src="/assets/icons/bountysource.12.png" />
                         {{ user_bountysource_account.user_info['display_name'] }}<br />
                     </span>
-<<<<<<< HEAD
-                {% end %}
-                {% if account.platform == 'openstreetmap' and user_openstreetmap_account is not None %}
+                {% endif %}
+                {% if account.platform == 'openstreetmap' and user_openstreetmap_account != None %}
                     <span class="account-elsewhere">
                         <img src="/assets/icons/openstreetmap.12.png" />
                         {{ user_openstreetmap_account.user_info['username'] }}<br />
                     </span>
-                {% end %}
-=======
-                {% endif %}
->>>>>>> d2d04e94
+                {% endif %}
             </td>
             <td>
                 <div class="participant">
@@ -272,17 +253,13 @@
                             <img src="/assets/icons/bountysource.12.png" />
                             {{ user_bountysource_account.user_info['display_name'] }}<br />
                         </span>
-<<<<<<< HEAD
-                    {% end %}
-                    {% if user_openstreetmap_account is not None %}
+                    {% endif %}
+                    {% if user_openstreetmap_account != None %}
                         <span class="account-elsewhere">
                             <img src="/assets/icons/openstreetmap.12.png" />
                             {{ user_openstreetmap_account.user_info['username'] }}<br />
                         </span>
-                    {% end %}
-=======
-                    {% endif %}
->>>>>>> d2d04e94
+                    {% endif %}
 
                     <span class="account-elsewhere">
                         <img src="/assets/icons/{{ account.platform }}.12.png" />
@@ -342,17 +319,13 @@
                             <img src="/assets/icons/bountysource.12.png" />
                             {{ other_bountysource_account.user_info['display_name'] }}<br />
                         </span>
-<<<<<<< HEAD
-                    {% end %}
-                    {% if other_openstreetmap_account is not None and account.platform != 'openstreetmap' %}
+                    {% endif %}
+                    {% if other_openstreetmap_account != None and account.platform != 'openstreetmap' %}
                         <span class="account-elsewhere">
                             <img src="/assets/icons/openstreetmap.12.png" />
                             {{ other_openstreetmap_account.user_info['username'] }}<br />
                         </span>
-                    {% end %}
-=======
-                    {% endif %}
->>>>>>> d2d04e94
+                    {% endif %}
 
                 </div>
                 </div>
